"use client";
import { NextPage } from "next";
import Link from "next/link";
import Image from "next/image";
import { Badge } from "@/components/ui/badge";
import { useEffect, useState, useMemo, useRef } from "react";
import Loading from "./loading.js";
import { FaClock } from "react-icons/fa";
import DatePickerComponent from "@/components/dataPicker/datePicker";
import moment from "moment";
import { DateRange } from "react-day-picker";
import { useToast } from "@/components/ui/use-toast";
import { FaExternalLinkAlt, FaEye } from "react-icons/fa";
import CancelIcon from "@mui/icons-material/Cancel";
import Footer from "@/components/footer/footer";
import { Switch } from "@/components/ui/switch";

interface Props {}

interface dataprop {
  _id: string;
  title: string;
  headlines: string[];
  summary: string[];
  sources: string[];
  published: string[];
  hashtags: string[];
  img_url: string;
  date: string;
}

const Page: NextPage<Props> = ({}) => {
  const [data, setData] = useState<dataprop[]>([]);
  const [selectedTags, setSelectedTags] = useState<string[]>(["uncategorized"]);
  const [filteredData, setFilteredData] = useState<dataprop[]>([]);
  const [loading, setLoading] = useState<boolean>(true);
  const [filteredDate, setFilteredDate] = useState<DateRange | null>(null);
  const [searchQuery, setSearchQuery] = useState<string>("");
  const [unifiedView, setUnifiedView] = useState<boolean>(false);

  const { toast } = useToast();
  const hasReset = useRef(false);
  const heroContainerFixedRef = useRef<HTMLDivElement>(null);
  const footerRef = useRef(null);

  const handleViewChange = (checked: boolean) => {
    setUnifiedView(checked);
  };

  const handleDateChange = (date: DateRange | null) => {
    setFilteredDate(date);
  };

  useEffect(() => {
    const fetchData = async () => {
      const res = await fetch(
        `${process.env.NEXT_PUBLIC_API_BASE_URL}/api/fetchRoundup`
      );
      const data: dataprop[] = await res.json();
      setLoading(false);
      setData(data);
      setFilteredData(data);
    };
    fetchData();
  }, []);

  useEffect(() => {
    const footerElement = footerRef.current;
    const heroContainerFixed = heroContainerFixedRef.current;
    if (!footerElement || !heroContainerFixed) return;
    const observer = new IntersectionObserver(
      ([entry]) => {
        if (entry.isIntersecting) {
          heroContainerFixed?.classList.add("scrolled-to-bottom");
        } else {
          heroContainerFixed?.classList.remove("scrolled-to-bottom");
        }
      },
      {
        threshold: 0.9,
      }
    );

    if (footerElement) observer.observe(footerElement);
    return () => {
      observer.disconnect();
    };
  }, [filteredData]);

  const handleTagSelection = (hashtag: string) => {
    if (hashtag === "uncategorized") {
      if (!selectedTags.includes("uncategorized")) {
        setSelectedTags(["uncategorized"]);
      }
    } else {
      setSelectedTags((prevTags) =>
        prevTags.includes(hashtag)
          ? prevTags.filter((tag) => tag !== hashtag)
          : [...prevTags.filter((tag) => tag !== "uncategorized"), hashtag]
      );
    }
  };

  useEffect(() => {
    const selectedDateRange = filteredDate
      ? {
          from: moment(filteredDate.from).startOf("day"),
          to: filteredDate.to
            ? moment(filteredDate.to).endOf("day")
            : moment(filteredDate.from).endOf("day"),
        }
      : null;

    let newFilteredData = data;

    if (selectedTags.includes("uncategorized") || selectedTags.length === 0) {
      newFilteredData = data;
    } else {
      newFilteredData = data
        .map((item) => ({
          ...item,
          headlines: item.headlines.filter((_, idx) =>
            selectedTags.includes(item.hashtags[idx])
          ),
        }))
        .filter((item) => item.headlines.length > 0);
    }

    if (selectedDateRange) {
      newFilteredData = newFilteredData.filter((item) =>
        moment(item.date).isBetween(
          selectedDateRange.from,
          selectedDateRange.to,
          null,
          "[]"
        )
      );
    }

    if (newFilteredData.length === 0 && data.length > 0 && !hasReset.current) {
      hasReset.current = true;
      toast({
        title: "No results found for the selected Filter.",
      });
      setFilteredDate(null);
      setFilteredData(data);
    } else {
      hasReset.current = false;
      setFilteredData(newFilteredData);
    }
  }, [selectedTags, filteredDate, data]);

  const uniqueHashtags = useMemo(
    () =>
      Array.from(
        new Set(
          data.flatMap((item) => item.hashtags.map((tag) => tag.toLowerCase()))
        )
      ),
    [data]
  );
  const handleSearch = (event: React.FormEvent<HTMLFormElement>) => {
    event.preventDefault();
    setLoading(true);
    setTimeout(() => {
      if (searchQuery) {
        const newFilteredData = data
          .map((item) => {
            const matchingHeadlines = item.headlines.filter((headline) =>
              headline.toLowerCase().includes(searchQuery.toLowerCase())
            );
            return matchingHeadlines.length > 0
              ? { ...item, headlines: matchingHeadlines }
              : null;
          })
          .filter((item) => item !== null);

        if (newFilteredData.length === 0 && data.length > 0) {
          toast({
            title: "No results found for the search query.",
          });
          setFilteredData(data);
        } else {
          setFilteredData(newFilteredData);
        }
      }
      setLoading(false);
    }, 500);
  };

  const handleSearchReset = () => {
    setSearchQuery("");
    setFilteredData(data);
  };

  const renderUnifiedView = (val: dataprop) => (
<<<<<<< HEAD
    <div className="hero-content-wrap hero-container unified-view">
      <ul>
        {val.headlines.map((h, hindex) => (
          <li key={`${val._id}-${hindex}`}>
            <Link
              href={`/article/${h.replace(
                /\s+/g,
                "-"
              )}/${val._id.toString()}/${hindex}`}
              target="_blank"
              rel="noreferrer nofollow noopener"
              title="view article"
            >
              {h}
            </Link>
            <div className="flex gap-2 items-center">
=======
    <div className="hero-container unified-view">
      <div className="hero-content-wrap">
        <ul>
          {val.headlines.map((h, hindex) => (
            <li key={`${val._id}-${hindex}`}>
>>>>>>> e5e0a4e2
              <Link
                href={`/article/${encodeURIComponent(h.replaceAll(" ", "-"))}`}
                target="_blank"
                rel="noreferrer nofollow noopener"
                title="view article"
              >
                <FaEye />
              </Link>
<<<<<<< HEAD
              <Link
                href={"https://" + val.source[hindex]}
                target="_blank"
                rel="noreferrer nofollow noopener"
                title="view full info"
              >
                <FaExternalLinkAlt fontSize={"12px"} />
              </Link>
            </div>
          </li>
        ))}
      </ul>
=======
              <div className="flex gap-2 items-center">
                <Link
                  href={`/article/${encodeURIComponent(
                    h.replaceAll(" ", "-")
                  )}`}
                  target="_blank"
                  rel="noreferrer nofollow noopener"
                  title="view article"
                >
                  <FaEye />
                </Link>
                <Link
                  href={"https://" + val.sources[hindex]}
                  target="_blank"
                  rel="noreferrer nofollow noopener"
                  title="view full info"
                >
                  <FaExternalLinkAlt fontSize={"12px"} />
                </Link>
              </div>
            </li>
          ))}
        </ul>
      </div>
      <Link
        href={"/post/" + encodeURIComponent(val.title.replaceAll(" ", "-"))}
        target="_blank"
        className="view-in-full"
      >
        Read Full Article
      </Link>
>>>>>>> e5e0a4e2
    </div>
  );

  const renderDefaultView = (val: dataprop) => (
    <div className="hero-container" key={val._id}>
      <div className="hero-container-head">
        <span>
          <FaClock className="text-base" />
          {val.date}
        </span>
      </div>
      <div className="hero-content-wrap">
        <Image
          src={val.img_url ? `${val.img_url}` : "/test.jpg"}
          width={250}
          height={1024}
          alt={val.title}
        />
        <ul>
          {val.headlines.map((h, hindex) => (
            <li key={hindex}>
              <Link
                key={hindex}
                href={`/article/${encodeURIComponent(h.replace(/\s+/g, "-"))}`}
                target="_blank"
                rel="noreferrer nofollow noopener"
                title="view article"
              >
                {hindex + 1}. {h}
              </Link>
              <div className="flex gap-2 items-center">
                <Link
                  key={hindex}
                  href={`/article/${encodeURIComponent(
                    h.replace(/\s+/g, "-")
                  )}`}
                  target="_blank"
                  rel="noreferrer nofollow noopener"
                  title="view article"
                >
                  {" "}
                  <FaEye />
                </Link>
                <Link
                  key={hindex}
                  href={"https://" + val.sources[hindex]}
                  target="_blank"
                  rel="noreferrer nofollow noopener"
                  title="view full info"
                >
                  {" "}
                  <FaExternalLinkAlt fontSize={"12px"} />
                </Link>
              </div>
            </li>
          ))}
        </ul>
      </div>
      <Link
        href={"/post/" + encodeURIComponent(val.title.replaceAll(" ", "-"))}
        target="_blank"
        className="view-in-full"
      >
        Read Full Article
      </Link>
    </div>
  );
  return (
    <div>
      {loading ? (
        <Loading />
      ) : (
        <div className="hero-parent">
          <div className="hero-container-wrap">
            <div className="hero-container-title">
              <Link href="/#">
                <h3>Your Tech Round-Up!</h3>
              </Link>
              <div className="flex items-center gap-1">
                <h3>Unified View </h3>
                <Switch
                  checked={unifiedView}
                  onCheckedChange={handleViewChange}
                />
              </div>
              <DatePickerComponent onDateChange={handleDateChange} />
            </div>
            {unifiedView
              ? filteredData.map(renderUnifiedView)
              : filteredData.map(renderDefaultView)}
          </div>
          <div className="hero-container-fixed" ref={heroContainerFixedRef}>
            <div className="hero-search">
              <form onSubmit={handleSearch}>
                <input
                  type="text"
                  placeholder="search"
                  value={searchQuery}
                  onChange={(e) => setSearchQuery(e.target.value)}
                  required
                />
                {searchQuery ? (
                  <CancelIcon
                    onClick={handleSearchReset}
                    className="cancel-icon"
                  />
                ) : (
                  ""
                )}
                <button>search</button>
              </form>
            </div>

            <div className="hero-card2">
              <h3>Today's News</h3>
              <div className="hero-card-items2">
                {data.slice(-10).map((element) => (
                  <Link href={"/post/" + element._id} target="_blank">
                    {element.title} <FaExternalLinkAlt className="link-icon" />
                  </Link>
                ))}
              </div>
            </div>

            <div className="hero-card1">
              <h3>Topics</h3>
              <div className="hero-card1-items">
                <Badge
                  key="uncategorized"
                  onClick={() => handleTagSelection("uncategorized")}
                  className={
                    selectedTags.includes("uncategorized")
                      ? "selected-hashtag"
                      : "unselected-hashtag"
                  }
                >
                  #Others
                </Badge>
                {uniqueHashtags.map((hashtag, index) => (
                  <Badge
                    key={index}
                    onClick={() => handleTagSelection(hashtag)}
                    className={
                      selectedTags.includes(hashtag)
                        ? "selected-hashtag"
                        : "unselected-hashtag"
                    }
                  >
                    #{hashtag}
                  </Badge>
                ))}
              </div>
            </div>
          </div>
        </div>
      )}
      <Footer footerRef={footerRef} />
    </div>
  );
};

export default Page;<|MERGE_RESOLUTION|>--- conflicted
+++ resolved
@@ -194,52 +194,19 @@
   };
 
   const renderUnifiedView = (val: dataprop) => (
-<<<<<<< HEAD
-    <div className="hero-content-wrap hero-container unified-view">
-      <ul>
-        {val.headlines.map((h, hindex) => (
-          <li key={`${val._id}-${hindex}`}>
-            <Link
-              href={`/article/${h.replace(
-                /\s+/g,
-                "-"
-              )}/${val._id.toString()}/${hindex}`}
-              target="_blank"
-              rel="noreferrer nofollow noopener"
-              title="view article"
-            >
-              {h}
-            </Link>
-            <div className="flex gap-2 items-center">
-=======
     <div className="hero-container unified-view">
       <div className="hero-content-wrap">
         <ul>
           {val.headlines.map((h, hindex) => (
             <li key={`${val._id}-${hindex}`}>
->>>>>>> e5e0a4e2
               <Link
                 href={`/article/${encodeURIComponent(h.replaceAll(" ", "-"))}`}
                 target="_blank"
                 rel="noreferrer nofollow noopener"
                 title="view article"
               >
-                <FaEye />
+                {h}
               </Link>
-<<<<<<< HEAD
-              <Link
-                href={"https://" + val.source[hindex]}
-                target="_blank"
-                rel="noreferrer nofollow noopener"
-                title="view full info"
-              >
-                <FaExternalLinkAlt fontSize={"12px"} />
-              </Link>
-            </div>
-          </li>
-        ))}
-      </ul>
-=======
               <div className="flex gap-2 items-center">
                 <Link
                   href={`/article/${encodeURIComponent(
@@ -271,7 +238,6 @@
       >
         Read Full Article
       </Link>
->>>>>>> e5e0a4e2
     </div>
   );
 
